--- conflicted
+++ resolved
@@ -1,10 +1,6 @@
 {
   "name": "@setprotocol/index-coop-contracts",
-<<<<<<< HEAD
-  "version": "0.0.8",
-=======
   "version": "0.0.12",
->>>>>>> a0620cde
   "description": "",
   "main": "dist",
   "types": "dist/types",
