import { Signer } from "ethers";
import { BigNumberish, BigNumber } from "@ethersproject/bignumber";

import {
  CompoundPriceOracleMock,
  Comp,
  CompoundGovernorAlpha,
  CompoundTimelock,
  Comptroller,
  CERc20,
  CEther,
  PriceOracleProxy,
  Unitroller,
  WhitePaperInterestRateModel
} from "./../contracts/compound";

import {
  UniswapV2Factory,
  UniswapV2Pair,
  UniswapV2Router02
} from "../contracts/uniswap";

import { Address } from "./../types";

import { CERc20__factory } from "../../typechain/factories/CERc20__factory";
import { CEther__factory } from "../../typechain/factories/CEther__factory";
import { CompoundPriceOracleMock__factory } from "../../typechain/factories/CompoundPriceOracleMock__factory";
import { Comp__factory } from "../../typechain/factories/Comp__factory";
import { CompoundGovernorAlpha__factory } from "../../typechain/factories/CompoundGovernorAlpha__factory";
import { CompoundTimelock__factory } from "../../typechain/factories/CompoundTimelock__factory";
import { Comptroller__factory } from "../../typechain/factories/Comptroller__factory";
import { PriceOracleProxy__factory } from "../../typechain/factories/PriceOracleProxy__factory";
import { Unitroller__factory } from "../../typechain/factories/Unitroller__factory";
import { WhitePaperInterestRateModel__factory } from "../../typechain/factories/WhitePaperInterestRateModel__factory";
import { UniswapV2Factory__factory } from "../../typechain/factories/UniswapV2Factory__factory";
import { UniswapV2Pair__factory } from "../../typechain/factories/UniswapV2Pair__factory";
import { UniswapV2Router02__factory } from "../../typechain/factories/UniswapV2Router02__factory";

import {
  Uni,
  UniswapTimelock,
  UniswapV2Factory,
  UniswapV2Pair,
  UniswapV2Router02
} from "../contracts/uniswap";

import { Uni__factory } from "../../typechain/factories/Uni__factory";
import { UniswapTimelock__factory } from "../../typechain/factories/UniswapTimelock__factory";
import { UniswapV2Factory__factory } from "../../typechain/factories/UniswapV2Factory__factory";
import { UniswapV2Pair__factory } from "../../typechain/factories/UniswapV2Pair__factory";
import { UniswapV2Router02__factory } from "../../typechain/factories/UniswapV2Router02__factory";

export default class DeployExternalContracts {
  private _deployerSigner: Signer;

  constructor(deployerSigner: Signer) {
    this._deployerSigner = deployerSigner;
  }

  // COMPOUND
  public async deployComp(_account: Address): Promise<Comp> {
    return await new Comp__factory(this._deployerSigner).deploy(_account);
  }

  public async deployCompoundTimelock(_admin: Address, _delay: BigNumber): Promise<CompoundTimelock> {
    return await new CompoundTimelock__factory(this._deployerSigner).deploy(_admin, _delay);
  }

  public async deployCompoundGovernorAlpha(_timelock: Address, _comp: Address, _guardian: Address): Promise<CompoundGovernorAlpha> {
    return await new CompoundGovernorAlpha__factory(this._deployerSigner).deploy(_timelock, _comp, _guardian);
  }

  public async deployCERc20(
    underlying: Address,
    comptroller: Address,
    interestRateModel: Address,
    initialExchangeRateMantissa: BigNumberish,
    name: string,
    symbol: string,
    decimals: BigNumberish
  ): Promise<CERc20> {
    return await new CERc20__factory(this._deployerSigner).deploy(
      underlying,
      comptroller,
      interestRateModel,
      initialExchangeRateMantissa,
      name,
      symbol,
      decimals,
    );
  }

  public async deployCEther(
    comptroller: Address,
    interestRateModel: Address,
    initialExchangeRateMantissa: BigNumberish,
    name: string,
    symbol: string,
    decimals: BigNumberish
  ): Promise<CEther> {
    return await new CEther__factory(this._deployerSigner).deploy(
      comptroller,
      interestRateModel,
      initialExchangeRateMantissa,
      name,
      symbol,
      decimals,
    );
  }

  public async deployCompoundPriceOracleMock(): Promise<CompoundPriceOracleMock> {
    return await new CompoundPriceOracleMock__factory(this._deployerSigner).deploy();
  }

  public async deployPriceOracleProxy(
    guardian: Address,
    v1PriceOracle: Address,
    cEthAddress: Address,
    cUsdcAddress: Address,
    cSaiAddress: Address,
    cDaiAddress: Address,
    cUsdtAddress: Address,
  ): Promise<PriceOracleProxy> {
    return await new PriceOracleProxy__factory(this._deployerSigner).deploy(
      guardian,
      v1PriceOracle,
      cEthAddress,
      cUsdcAddress,
      cSaiAddress,
      cDaiAddress,
      cUsdtAddress,
    );
  }

  public async deployComptroller(): Promise<Comptroller> {
    return await new Comptroller__factory(this._deployerSigner).deploy();
  }

  public async deployUnitroller(): Promise<Unitroller> {
    return await new Unitroller__factory(this._deployerSigner).deploy();
  }

  public async deployWhitePaperInterestRateModel(
    baseRate: BigNumberish,
    multiplier: BigNumberish
  ): Promise<WhitePaperInterestRateModel> {
    return await new WhitePaperInterestRateModel__factory(this._deployerSigner).deploy(baseRate, multiplier);
  }

  // Uniswap
<<<<<<< HEAD
  public async deployUni(_account: Address, _minter: Address, _mintingAllowedAfter: BigNumber): Promise<Uni> {
    return await new Uni__factory(this._deployerSigner).deploy(_account, _minter, _mintingAllowedAfter);
  }

  public async deployUniswapTimelock(_admin: Address, _delay: BigNumber): Promise<UniswapTimelock> {
    return await new UniswapTimelock__factory(this._deployerSigner).deploy(_admin, _delay);
  }

=======
>>>>>>> a0620cde
  public async deployUniswapV2Factory(_feeToSetter: string): Promise<UniswapV2Factory> {
    return await new UniswapV2Factory__factory(this._deployerSigner).deploy(_feeToSetter);
  }

  public async deployUniswapV2Router02(_factory: Address, _weth: Address): Promise<UniswapV2Router02> {
    return await new UniswapV2Router02__factory(this._deployerSigner).deploy(_factory, _weth);
  }

  public async deployUniswapV2Pair(_factory: Address, _weth: Address): Promise<UniswapV2Pair> {
    return await new UniswapV2Pair__factory(this._deployerSigner).deploy();
  }
}<|MERGE_RESOLUTION|>--- conflicted
+++ resolved
@@ -148,17 +148,6 @@
   }
 
   // Uniswap
-<<<<<<< HEAD
-  public async deployUni(_account: Address, _minter: Address, _mintingAllowedAfter: BigNumber): Promise<Uni> {
-    return await new Uni__factory(this._deployerSigner).deploy(_account, _minter, _mintingAllowedAfter);
-  }
-
-  public async deployUniswapTimelock(_admin: Address, _delay: BigNumber): Promise<UniswapTimelock> {
-    return await new UniswapTimelock__factory(this._deployerSigner).deploy(_admin, _delay);
-  }
-
-=======
->>>>>>> a0620cde
   public async deployUniswapV2Factory(_feeToSetter: string): Promise<UniswapV2Factory> {
     return await new UniswapV2Factory__factory(this._deployerSigner).deploy(_feeToSetter);
   }
